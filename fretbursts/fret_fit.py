--- conflicted
+++ resolved
@@ -11,10 +11,6 @@
 This module provides a standard interface for different fitting algorithms.
 """
 
-<<<<<<< HEAD
-
-=======
->>>>>>> 0ad3d7a7
 import numpy as np
 from scipy.stats import binom, expon
 from scipy.optimize import minimize_scalar, leastsq
