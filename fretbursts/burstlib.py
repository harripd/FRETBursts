--- conflicted
+++ resolved
@@ -1112,12 +1112,6 @@
         rate_m, rate_dd, rate_ad, rate_aa = [], [], [], []
         BG_err, BG_dd_err, BG_ad_err, BG_aa_err = [], [], [], []
         for ich, ph_ch in enumerate(self.iter_ph_times()):
-<<<<<<< HEAD
-            dd_mask = self.get_ph_mask(ich, ph_sel='D')
-            ad_mask = self.get_ph_mask(ich, ph_sel='A')
-=======
-            nperiods = int(np.ceil(ph_ch[-1]/bg_time_clk))
-
             th_us_ch_all = Th_us[Ph_sel('all')][ich]
             th_us_ch_dd = Th_us[Ph_sel(Dex='Dem')][ich]
             th_us_ch_ad = Th_us[Ph_sel(Dex='Aem')][ich]
@@ -1126,7 +1120,6 @@
 
             dd_mask = self.get_ph_mask(ich, ph_sel=Ph_sel(Dex='Dem'))
             ad_mask = self.get_ph_mask(ich, ph_sel=Ph_sel(Dex='Aem'))
->>>>>>> 2e239ac1
             if self.ALEX:
                 aa_mask = self.get_ph_mask(ich, ph_sel=Ph_sel(Aex='Aem'))
 
