name: Tests

on: 
  push:
    branches:
      - plots
      - master
      - gitactions
  pull_request:
    branches:
      - plots
      - master
jobs:
  build:

    runs-on: ${{matrix.os}}
    strategy:
      matrix:
<<<<<<< HEAD
        os: [ubuntu-22.04, windows-latest, macos-latest]
        python-version: ["3.7", "3.9", "3.11"]
        exclude:
          - os: macOS-latest
            python-version: "3.7"
          - os: windows-latest
            python-version: "3.7" 
=======
        # os: [ubuntu-latest, windows-latest, macos-latest]
        # python-version: ["3.7", "3.8", "3.9", "3.10", "3.11"]
        include:
          - os: ubuntu-20.04
            python-version: "3.6"
          - os: ubuntu-latest
            python-version: "3.7"
          - os: ubuntu-20.04
            python-version: "3.8"
          - os: ubuntu-latest
            python-version: "3.9"
          - os: ubuntu-latest
            python-version: "3.10"
          - os: ubuntu-latest
            python-version: "3.11"
          - os: windows-latest
            python-version: "3.6"
          - os: windows-latest
            python-version: "3.7"
          - os: windows-latest
            python-version: "3.8"
          - os: windows-latest
            python-version: "3.9"
          - os: windows-latest
            python-version: "3.10"
          - os: windows-latest
            python-version: "3.11"
          # - os: macOS-12
          #   python-version: "3.6"
          # - os: macOS-12
          #   python-version: "3.7"
          # - os: macOS-latest
          #   python-version: "3.8"
          # - os: macOS-latest
          #   python-version: "3.9"
          # - os: macOS-latest
          #   python-version: "3.10"
          # - os: macOS-latest
          #   python-version: "3.11" 
>>>>>>> a21aefe6
          
    steps:
      - uses: actions/checkout@v4
    #   - name: Setup Python ${{matrix.python-version}}
    #     uses: actions/setup-python@v4
    #     with:
    #       python-version: ${{matrix.python-version}}
      - uses: conda-incubator/setup-miniconda@v3
        with:
          auto-update-conda: true
          activate-environment: test
          channels: conda-forge
          python-version: ${{ matrix.python-version }}
      - name: Upgrade pip
        shell: bash -el {0}
        run: python -m pip install --upgrade pip
      # - name: Windows 3.6 Oddities
      #   if: matrix.python-version == 3.6 && runner.os == 'Windows'
      #   run: python -m pip install pywinpty==1.1.6
      - name: MacOS install hdf5 dependencies
        if: runner.os == 'macOS'
        run: |
          brew install hdf5
          export HDF5_DIR=/usr/local/
          export BLOSC_DIR=/usr/local/
      - name: Install Dependencies
        shell: bash -el {0}
        run: |
          conda install cython numpy nbconvert setuptools pytest ipython jupyter
          conda install scipy pandas matplotlib pytables
          conda install phconvert lmfit pybroom
          python -m pip install seaborn build
      - name: Install project
        shell: bash -el {0}
        run: |
<<<<<<< HEAD
          python -m pip install . 
      - name: Download files Unix
        if: runner.os != 'Windows'
        shell: bash -el {0} 
        run: |
          wget -N http://files.figshare.com/2182604/12d_New_30p_320mW_steer_3.hdf5
          wget -N http://files.figshare.com/2182601/0023uLRpitc_NTP_20dT_0.5GndCl.hdf5
          wget -N https://zenodo.org/record/5902313/files/HP3_TE150_SPC630.hdf5
          wget -N https://zenodo.org/record/5902313/files/HP3_TE200_SPC630.hdf5
          wget -N https://zenodo.org/record/5902313/files/HP3_TE250_SPC630.hdf5
          wget -N https://zenodo.org/record/5902313/files/HP3_TE300_SPC630.hdf5
      - name: Downlaod files Windows
        if: runner.os == 'Windows'
        shell: bash -el {0}
        run: |
          curl.exe --output 2182604/12d_New_30p_320mW_steer_3.hdf5 --url http://files.figshare.com/2182604/12d_New_30p_320mW_steer_3.hdf5
          curl.exe --output 0023uLRpitc_NTP_20dT_0.5GndCl.hdf5 --url http://files.figshare.com/2182601/0023uLRpitc_NTP_20dT_0.5GndCl.hdf5
          curl.exe --output HP3_TE150_SPC630.hdf5 --url https://zenodo.org/record/5902313/files/HP3_TE150_SPC630.hdf5
          curl.exe --output HP3_TE200_SPC630.hdf5 --url https://zenodo.org/record/5902313/files/HP3_TE200_SPC630.hdf5
          curl.exe --output HP3_TE250_SPC630.hdf5 --url https://zenodo.org/record/5902313/files/HP3_TE250_SPC630.hdf5
          curl.exe --output HP3_TE300_SPC630.hdf5 --url https://zenodo.org/record/5902313/files/HP3_TE300_SPC630.hdf5
=======
          python -m pip install .
      # - name: Download files Unix
      #   if: runner.os != 'Windows'
      #   run: |
      #     wget -N http://files.figshare.com/2182604/12d_New_30p_320mW_steer_3.hdf5
      #     wget -N http://files.figshare.com/2182601/0023uLRpitc_NTP_20dT_0.5GndCl.hdf5
      #     wget -N https://zenodo.org/record/5902313/files/HP3_TE150_SPC630.hdf5
      #     wget -N https://zenodo.org/record/5902313/files/HP3_TE200_SPC630.hdf5
      #     wget -N https://zenodo.org/record/5902313/files/HP3_TE250_SPC630.hdf5
      #     wget -N https://zenodo.org/record/5902313/files/HP3_TE300_SPC630.hdf5
      # - name: Downlaod files Windows
      #   if: runner.os == 'Windows'
      #   run: |
      #     curl.exe --output 2182604/12d_New_30p_320mW_steer_3.hdf5 --url http://files.figshare.com/2182604/12d_New_30p_320mW_steer_3.hdf5
      #     curl.exe --output 0023uLRpitc_NTP_20dT_0.5GndCl.hdf5 --url http://files.figshare.com/2182601/0023uLRpitc_NTP_20dT_0.5GndCl.hdf5
      #     curl.exe --output HP3_TE150_SPC630.hdf5 --url https://zenodo.org/record/5902313/files/HP3_TE150_SPC630.hdf5
      #     curl.exe --output HP3_TE200_SPC630.hdf5 --url https://zenodo.org/record/5902313/files/HP3_TE200_SPC630.hdf5
      #     curl.exe --output HP3_TE250_SPC630.hdf5 --url https://zenodo.org/record/5902313/files/HP3_TE250_SPC630.hdf5
      #     curl.exe --output HP3_TE300_SPC630.hdf5 --url https://zenodo.org/record/5902313/files/HP3_TE300_SPC630.hdf5
>>>>>>> a21aefe6
      - name: Test project
        shell: bash -el {0}
        run: |
          python fretbursts/tests/nbrun.py notebooks
          python -m pytest<|MERGE_RESOLUTION|>--- conflicted
+++ resolved
@@ -16,56 +16,13 @@
     runs-on: ${{matrix.os}}
     strategy:
       matrix:
-<<<<<<< HEAD
         os: [ubuntu-22.04, windows-latest, macos-latest]
         python-version: ["3.7", "3.9", "3.11"]
         exclude:
           - os: macOS-latest
             python-version: "3.7"
           - os: windows-latest
-            python-version: "3.7" 
-=======
-        # os: [ubuntu-latest, windows-latest, macos-latest]
-        # python-version: ["3.7", "3.8", "3.9", "3.10", "3.11"]
-        include:
-          - os: ubuntu-20.04
-            python-version: "3.6"
-          - os: ubuntu-latest
-            python-version: "3.7"
-          - os: ubuntu-20.04
-            python-version: "3.8"
-          - os: ubuntu-latest
-            python-version: "3.9"
-          - os: ubuntu-latest
-            python-version: "3.10"
-          - os: ubuntu-latest
-            python-version: "3.11"
-          - os: windows-latest
-            python-version: "3.6"
-          - os: windows-latest
-            python-version: "3.7"
-          - os: windows-latest
-            python-version: "3.8"
-          - os: windows-latest
-            python-version: "3.9"
-          - os: windows-latest
-            python-version: "3.10"
-          - os: windows-latest
-            python-version: "3.11"
-          # - os: macOS-12
-          #   python-version: "3.6"
-          # - os: macOS-12
-          #   python-version: "3.7"
-          # - os: macOS-latest
-          #   python-version: "3.8"
-          # - os: macOS-latest
-          #   python-version: "3.9"
-          # - os: macOS-latest
-          #   python-version: "3.10"
-          # - os: macOS-latest
-          #   python-version: "3.11" 
->>>>>>> a21aefe6
-          
+            python-version: "3.7"           
     steps:
       - uses: actions/checkout@v4
     #   - name: Setup Python ${{matrix.python-version}}
@@ -100,49 +57,37 @@
       - name: Install project
         shell: bash -el {0}
         run: |
-<<<<<<< HEAD
           python -m pip install . 
       - name: Download files Unix
         if: runner.os != 'Windows'
         shell: bash -el {0} 
         run: |
+          cd notebooks
+          mkdir data
+          cd data
           wget -N http://files.figshare.com/2182604/12d_New_30p_320mW_steer_3.hdf5
           wget -N http://files.figshare.com/2182601/0023uLRpitc_NTP_20dT_0.5GndCl.hdf5
           wget -N https://zenodo.org/record/5902313/files/HP3_TE150_SPC630.hdf5
           wget -N https://zenodo.org/record/5902313/files/HP3_TE200_SPC630.hdf5
           wget -N https://zenodo.org/record/5902313/files/HP3_TE250_SPC630.hdf5
           wget -N https://zenodo.org/record/5902313/files/HP3_TE300_SPC630.hdf5
+          cd ../..
       - name: Downlaod files Windows
         if: runner.os == 'Windows'
         shell: bash -el {0}
         run: |
+          cd notebooks
+          mkdir data
+          cd data
           curl.exe --output 2182604/12d_New_30p_320mW_steer_3.hdf5 --url http://files.figshare.com/2182604/12d_New_30p_320mW_steer_3.hdf5
           curl.exe --output 0023uLRpitc_NTP_20dT_0.5GndCl.hdf5 --url http://files.figshare.com/2182601/0023uLRpitc_NTP_20dT_0.5GndCl.hdf5
           curl.exe --output HP3_TE150_SPC630.hdf5 --url https://zenodo.org/record/5902313/files/HP3_TE150_SPC630.hdf5
           curl.exe --output HP3_TE200_SPC630.hdf5 --url https://zenodo.org/record/5902313/files/HP3_TE200_SPC630.hdf5
           curl.exe --output HP3_TE250_SPC630.hdf5 --url https://zenodo.org/record/5902313/files/HP3_TE250_SPC630.hdf5
           curl.exe --output HP3_TE300_SPC630.hdf5 --url https://zenodo.org/record/5902313/files/HP3_TE300_SPC630.hdf5
-=======
-          python -m pip install .
-      # - name: Download files Unix
-      #   if: runner.os != 'Windows'
-      #   run: |
-      #     wget -N http://files.figshare.com/2182604/12d_New_30p_320mW_steer_3.hdf5
-      #     wget -N http://files.figshare.com/2182601/0023uLRpitc_NTP_20dT_0.5GndCl.hdf5
-      #     wget -N https://zenodo.org/record/5902313/files/HP3_TE150_SPC630.hdf5
-      #     wget -N https://zenodo.org/record/5902313/files/HP3_TE200_SPC630.hdf5
-      #     wget -N https://zenodo.org/record/5902313/files/HP3_TE250_SPC630.hdf5
-      #     wget -N https://zenodo.org/record/5902313/files/HP3_TE300_SPC630.hdf5
-      # - name: Downlaod files Windows
-      #   if: runner.os == 'Windows'
-      #   run: |
-      #     curl.exe --output 2182604/12d_New_30p_320mW_steer_3.hdf5 --url http://files.figshare.com/2182604/12d_New_30p_320mW_steer_3.hdf5
-      #     curl.exe --output 0023uLRpitc_NTP_20dT_0.5GndCl.hdf5 --url http://files.figshare.com/2182601/0023uLRpitc_NTP_20dT_0.5GndCl.hdf5
-      #     curl.exe --output HP3_TE150_SPC630.hdf5 --url https://zenodo.org/record/5902313/files/HP3_TE150_SPC630.hdf5
-      #     curl.exe --output HP3_TE200_SPC630.hdf5 --url https://zenodo.org/record/5902313/files/HP3_TE200_SPC630.hdf5
-      #     curl.exe --output HP3_TE250_SPC630.hdf5 --url https://zenodo.org/record/5902313/files/HP3_TE250_SPC630.hdf5
-      #     curl.exe --output HP3_TE300_SPC630.hdf5 --url https://zenodo.org/record/5902313/files/HP3_TE300_SPC630.hdf5
->>>>>>> a21aefe6
+          cd ..
+          cd ..
+
       - name: Test project
         shell: bash -el {0}
         run: |
